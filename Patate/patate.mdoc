--- conflicted
+++ resolved
@@ -58,11 +58,6 @@
   Our first and only patate for now is  #Grenaille, and it has been developped by Nicolas Mellado, Gael Guennebaud and Pascal Barla.
 
 
-<<<<<<< HEAD
-*/
-=======
-  Some examples are already available to help you using the library. 
-  However, if you get stuck, please send an email to nicolas.mellado@inria.fr for further assistance.
 */
 
 /*!
@@ -74,5 +69,4 @@
   Grenaille tutorials:
   - \subpage grenaille_tutorial1 : Learn basics to use Grenaille.
 
- */
->>>>>>> 22d2e9e7
+ */